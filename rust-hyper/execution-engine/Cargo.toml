[package]
name = "execution-engine"
version = "0.1.0"
authors = ["Paul Biggar <paul.biggar@gmail.com>"]
edition = "2018"

# See more keys and their definitions at https://doc.rust-lang.org/cargo/reference/manifest.html

[dependencies]
rand = "0.5.5"
im-rc = "15.0.0"
itertools = "0.9.0"
ramp = "0.5.9"
macros = { version = "*", path = "../macros"}
serde_json = "1.0"
<<<<<<< HEAD
reqwest = {version = "0.10", features = ["blocking"]}
serde = "1.0"
lazy_static = "1.4"
=======
chttp = "0.5.5"
serde = "1.0"

[dev-dependencies]
criterion = "0.3"

[[bench]]
name = "eval"
harness = false
>>>>>>> 2f64b6b5
<|MERGE_RESOLUTION|>--- conflicted
+++ resolved
@@ -13,18 +13,14 @@
 ramp = "0.5.9"
 macros = { version = "*", path = "../macros"}
 serde_json = "1.0"
-<<<<<<< HEAD
 reqwest = {version = "0.10", features = ["blocking"]}
 serde = "1.0"
 lazy_static = "1.4"
-=======
-chttp = "0.5.5"
-serde = "1.0"
+
 
 [dev-dependencies]
 criterion = "0.3"
 
 [[bench]]
 name = "eval"
-harness = false
->>>>>>> 2f64b6b5
+harness = false